--- conflicted
+++ resolved
@@ -1,4 +1,3 @@
-<<<<<<< HEAD
 import numpy as np
 
 
@@ -75,82 +74,6 @@
     Cross entropy of given predictions
     """
     raise NotImplementedError()
-=======
-import numpy as np
-
-
-def mean_square_error(y_true: np.ndarray, y_pred: np.ndarray) -> float:
-    """
-    Calculate MSE loss
-
-    Parameters
-    ----------
-    y_true: ndarray of shape (n_samples, )
-        True response values
-    y_pred: ndarray of shape (n_samples, )
-        Predicted response values
-
-    Returns
-    -------
-    MSE of given predictions
-    """
-    raise NotImplementedError()
-
-
-def misclassification_error(y_true: np.ndarray, y_pred: np.ndarray, normalize: bool = True) -> float:
-    """
-    Calculate misclassification loss
-
-    Parameters
-    ----------
-    y_true: ndarray of shape (n_samples, )
-        True response values
-    y_pred: ndarray of shape (n_samples, )
-        Predicted response values
-    normalize: bool, default = True
-        Normalize by number of samples or not
-
-    Returns
-    -------
-    Misclassification of given predictions
-    """
-    raise NotImplementedError()
-
-
-def accuracy(y_true: np.ndarray, y_pred: np.ndarray) -> float:
-    """
-    Calculate accuracy of given predictions
-
-    Parameters
-    ----------
-    y_true: ndarray of shape (n_samples, )
-        True response values
-    y_pred: ndarray of shape (n_samples, )
-        Predicted response values
-
-    Returns
-    -------
-    Accuracy of given predictions
-    """
-    raise NotImplementedError()
-
-
-def cross_entropy(y_true: np.ndarray, y_pred: np.ndarray) -> float:
-    """
-    Calculate the cross entropy of given predictions
-
-    Parameters
-    ----------
-    y_true: ndarray of shape (n_samples, )
-        True response values
-    y_pred: ndarray of shape (n_samples, )
-        Predicted response values
-
-    Returns
-    -------
-    Cross entropy of given predictions
-    """
-    raise NotImplementedError()
 
 
 def softmax(X: np.ndarray) -> np.ndarray:
@@ -166,5 +89,4 @@
     output: ndarray of shape (n_samples, n_features)
         Softmax(x) for every sample x in given data X
     """
-    raise NotImplementedError()
->>>>>>> 7cb79fe8
+    raise NotImplementedError()